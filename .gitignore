--- conflicted
+++ resolved
@@ -20,13 +20,6 @@
 debug.log
 *~
 *#*#
-<<<<<<< HEAD
 **.ipynb_checkpoints**
 .vscode/
-.mypy_cache
-=======
-
-# editor configs
-.vscode/
-.mypy_cache/
->>>>>>> b80a2b1f
+.mypy_cache/