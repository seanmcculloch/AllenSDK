--- conflicted
+++ resolved
@@ -2,15 +2,12 @@
 All notable changes to this project will be documented in this file.
 
 ## [2.10.0] = TBD
-<<<<<<< HEAD
+- Improvements to BehaviorProjectCache
+
+## [2.9.0] = 2021-03-08
 - Improvements to BehaviorProjectCache 
 
 ## [2.9.0] = 20201-03-08
-=======
--
-
-## [2.9.0] = 2021-03-08
->>>>>>> de7af839
 - Updates to Session metadata; refactors implementation to use class rather than dict internally
 - Fixes a bug that was preventing Allen Institute Windows users from accessing gratings images
 
