# Allen Institute Software License - This software license is the 2-clause BSD
# license plus a third clause that prohibits redistribution for commercial
# purposes without further permission.
#
# Copyright 2017. Allen Institute. All rights reserved.
#
# Redistribution and use in source and binary forms, with or without
# modification, are permitted provided that the following conditions are met:
#
# 1. Redistributions of source code must retain the above copyright notice,
# this list of conditions and the following disclaimer.
#
# 2. Redistributions in binary form must reproduce the above copyright notice,
# this list of conditions and the following disclaimer in the documentation
# and/or other materials provided with the distribution.
#
# 3. Redistributions for commercial purposes are not permitted without the
# Allen Institute's written permission.
# For purposes of this license, commercial purposes is the incorporation of the
# Allen Institute's software into anything for which you will charge fees or
# other compensation. Contact terms@alleninstitute.org for commercial licensing
# opportunities.
#
# THIS SOFTWARE IS PROVIDED BY THE COPYRIGHT HOLDERS AND CONTRIBUTORS "AS IS"
# AND ANY EXPRESS OR IMPLIED WARRANTIES, INCLUDING, BUT NOT LIMITED TO, THE
# IMPLIED WARRANTIES OF MERCHANTABILITY AND FITNESS FOR A PARTICULAR PURPOSE
# ARE DISCLAIMED. IN NO EVENT SHALL THE COPYRIGHT HOLDER OR CONTRIBUTORS BE
# LIABLE FOR ANY DIRECT, INDIRECT, INCIDENTAL, SPECIAL, EXEMPLARY, OR
# CONSEQUENTIAL DAMAGES (INCLUDING, BUT NOT LIMITED TO, PROCUREMENT OF
# SUBSTITUTE GOODS OR SERVICES; LOSS OF USE, DATA, OR PROFITS; OR BUSINESS
# INTERRUPTION) HOWEVER CAUSED AND ON ANY THEORY OF LIABILITY, WHETHER IN
# CONTRACT, STRICT LIABILITY, OR TORT (INCLUDING NEGLIGENCE OR OTHERWISE)
# ARISING IN ANY WAY OUT OF THE USE OF THIS SOFTWARE, EVEN IF ADVISED OF THE
# POSSIBILITY OF SUCH DAMAGE.
#
import logging


<<<<<<< HEAD
__version__ = '2.0.1'
=======
__version__ = '2.1.0'
>>>>>>> ac3b2e17


try:
    from logging import NullHandler
except ImportError:
    class NullHandler(logging.Handler):
        def emit(self, record):
            pass


class OneResultExpectedError(RuntimeError):
    pass


def one(x):
    if isinstance(x, str):
        return x
    try:
        xlen = len(x)
    except TypeError:
        return x
    if xlen != 1:
        raise OneResultExpectedError('Expected length one result, received: {} results from query'.format(x))
    if isinstance(x, set):
        return list(x)[0]
    else:
        return x[0]


logging.getLogger(__name__).addHandler(NullHandler())

if True:
    file_download_log = logging.getLogger(
        'allensdk.api.api.retrieve_file_over_http')
    file_download_log.setLevel(logging.INFO)
    console = logging.StreamHandler()
    formatter = logging.Formatter('%(asctime)s %(name)-12s %(levelname)-8s %(message)s')
    console.setFormatter(formatter)
    file_download_log.addHandler(console)<|MERGE_RESOLUTION|>--- conflicted
+++ resolved
@@ -36,11 +36,8 @@
 import logging
 
 
-<<<<<<< HEAD
-__version__ = '2.0.1'
-=======
+
 __version__ = '2.1.0'
->>>>>>> ac3b2e17
 
 
 try:
