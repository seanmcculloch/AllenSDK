# Copyright 2015-2016 Allen Institute for Brain Science
# This file is part of Allen SDK.
#
# Allen SDK is free software: you can redistribute it and/or modify
# it under the terms of the GNU General Public License as published by
# the Free Software Foundation, version 3 of the License.
#
# Allen SDK is distributed in the hope that it will be useful,
# but WITHOUT ANY WARRANTY; without even the implied warranty of
# MERCHANTABILITY or FITNESS FOR A PARTICULAR PURPOSE.  See the
# GNU General Public License for more details.
#
# You should have received a copy of the GNU General Public License
# along with Allen SDK.  If not, see <http://www.gnu.org/licenses/>.

import json
import logging

<<<<<<< HEAD
from ...deprecated import deprecated
from .rma_template import RmaTemplate

class GlifApi(RmaTemplate):

    _log = logging.getLogger('allensdk.api.queries.glif_api')

    NWB_FILE_TYPE = None

    rma_templates = \
        {"glif_queries": [
            {'name': 'neuronal_model_templates',
             'description': 'see name',
             'model': 'NeuronalModelTemplate',
             'num_rows': 'all',
             'count': False,
             },
            {'name': 'neuronal_models',
             'description': 'see name',
             'model': 'Specimen',
             'include': 'neuronal_models(well_known_files)',
             'criteria':'[id$in{{ ephys_experiment_ids }}]',
             'num_rows': 'all',
             'criteria_params':['ephys_experiment_ids'],
             'count': False,
             },
            {'name': 'neuron_config',
             'description': 'see name',
             'model': 'NeuronalModel',
             'include': 'well_known_files(well_known_file_type)',
             'criteria':'[id$in{{ neuronal_model_ids }}]',
             'num_rows': 'all',
             'criteria_params':['neuronal_model_ids'],
             'count': False,
            }
        ]
        }
=======
from .rma_api import RmaApi
from ..cache import cacheable
>>>>>>> 8a03e88c

    def __init__(self, base_uri=None):
        super(GlifApi, self).__init__(base_uri, query_manifest=GlifApi.rma_templates)

    def get_neuronal_model_templates(self):

        return self.template_query('glif_queries',
                                   'neuronal_model_templates')

    def get_neuronal_models(self, ephys_experiment_ids=None):

        return self.template_query('glif_queries',
                                   'neuronal_models', ephys_experiment_ids=ephys_experiment_ids)

    def get_neuron_configs(self, neuronal_model_ids=None):

<<<<<<< HEAD
        data = self.template_query('glif_queries',
                                   'neuron_config', neuronal_model_ids=neuronal_model_ids)

        return_dict = {}
        for curr_config in data:
            # print curr_config
            neuron_config_url = curr_config['well_known_files'][0]['download_link']
            return_dict[curr_config['id']] = self.retrieve_parsed_json_over_http(self.api_url +
                                                                                 neuron_config_url)

        return return_dict

    @deprecated
=======
    @cacheable
>>>>>>> 8a03e88c
    def list_neuronal_models(self):
        ''' DEPRECATED Query the API for a list of all GLIF neuronal models.

        Returns
        -------
        list
            Meta data for all GLIF neuronal models.
        '''

        include = "specimen(ephys_result[failed$eqfalse]),neuronal_model_template[name$il'*LIF*']"

        return self.model_query('NeuronalModel',
                                include=include,
                                num_rows='all')

    @deprecated
    def get_neuronal_model(self, neuronal_model_id):
        '''DEPRECATED Query the current RMA endpoint with a neuronal_model id
        to get the corresponding well known files and meta data.

        Returns
        -------
        dict
            A dictionary containing
        '''


        include = ('neuronal_model_template(well_known_files(well_known_file_type)),' +
                   'specimen(ephys_sweeps,ephys_result(well_known_files(well_known_file_type))),' +
                   'well_known_files(well_known_file_type)')

        criteria = "[id$eq%d]" % neuronal_model_id

        self.neuronal_model = self.model_query('NeuronalModel',
                                               criteria=criteria,
                                               include=include,
                                               num_rows='all')[0]

        self.ephys_sweeps = None
        self.neuron_config_url = None
        self.stimulus_url = None

        # sweeps come from the specimen
        try:
            specimen = self.neuronal_model['specimen']
            self.ephys_sweeps = specimen['ephys_sweeps']
        except Exception as e:
            logging.info(e.message)
            self.ephys_sweeps = None

        if self.ephys_sweeps is None:
            logging.warning(
                "Could not find ephys_sweeps for this model (%d)" % self.neuronal_model['id'])

        # neuron config file comes from the neuronal model's well known files
        try:
            for wkf in self.neuronal_model['well_known_files']:
                if wkf['path'].endswith('neuron_config.json'):
                    self.neuron_config_url = wkf['download_link']
                    break
        except Exception as e:
            self.neuron_config_url = None

        if self.neuron_config_url is None:
            logging.warning(
                "Could not find neuron config well_known_file for this model (%d)" % self.neuronal_model['id'])

        # NWB file comes from the ephys_result's well known files
        try:
            ephys_result = specimen['ephys_result']
            for wkf in ephys_result['well_known_files']:
                if wkf['well_known_file_type']['name'] == 'NWBDownload':
                    self.stimulus_url = wkf['download_link']
                    break
        except Exception as e:
            self.stimulus_url = None

        if self.stimulus_url is None:
            logging.warning(
                "Could not find stimulus well_known_file for this model (%d)" % self.neuronal_model['id'])

        self.metadata = {
            'neuron_config_url': self.neuron_config_url,
            'stimulus_url': self.stimulus_url,
            'ephys_sweeps': self.ephys_sweeps,
            'neuronal_model': self.neuronal_model
        }

        return self.metadata

    @deprecated
    def get_ephys_sweeps(self):
        ''' DEPRECATED Retrieve ephys sweep information out of downloaded metadata for a neuronal model

        Returns
        -------
        list
            A list of sweeps metadata dictionaries
        '''

        return self.ephys_sweeps

    @deprecated
    def get_neuron_config(self, output_file_name=None):
        ''' DEPRECATED Retrieve a model configuration file from the API, optionally save it to disk, and
        return the contents of that file as a dictionary.

        Parameters
        ----------
        output_file_name: string
            File name to store the neuron configuration (optional).
        '''

        if self.neuron_config_url is None:
            raise Exception("URL for neuron config file is empty.")

        logging.info(self.api_url + self.neuron_config_url)

        neuron_config = self.retrieve_parsed_json_over_http(
            self.api_url + self.neuron_config_url)

        if output_file_name:
            with open(output_file_name, 'wb') as f:
                f.write(json.dumps(neuron_config, indent=2))

        return neuron_config

    @deprecated
    def cache_stimulus_file(self, output_file_name):
        ''' DEPRECATED Download the NWB file for the current neuronal model and save it to a file.

        Parameters
        ----------
        output_file_name: string
            File name to store the NWB file.
        '''

        if self.stimulus_url is None:
            raise Exception("URL for stimulus file is empty.")

        self.retrieve_file_over_http(
            self.api_url + self.metadata['stimulus_url'], output_file_name)<|MERGE_RESOLUTION|>--- conflicted
+++ resolved
@@ -16,9 +16,10 @@
 import json
 import logging
 
-<<<<<<< HEAD
+# <<<<<<< HEAD
 from ...deprecated import deprecated
 from .rma_template import RmaTemplate
+from ..cache import cacheable
 
 class GlifApi(RmaTemplate):
 
@@ -54,10 +55,10 @@
             }
         ]
         }
-=======
-from .rma_api import RmaApi
-from ..cache import cacheable
->>>>>>> 8a03e88c
+# =======
+# from .rma_api import RmaApi
+
+# >>>>>>> 8a03e88c9e084a99db25991832854b2ea2b8623e
 
     def __init__(self, base_uri=None):
         super(GlifApi, self).__init__(base_uri, query_manifest=GlifApi.rma_templates)
@@ -74,7 +75,7 @@
 
     def get_neuron_configs(self, neuronal_model_ids=None):
 
-<<<<<<< HEAD
+# <<<<<<< HEAD
         data = self.template_query('glif_queries',
                                    'neuron_config', neuronal_model_ids=neuronal_model_ids)
 
@@ -87,10 +88,10 @@
 
         return return_dict
 
-    @deprecated
-=======
+#     @deprecated
+# =======
     @cacheable
->>>>>>> 8a03e88c
+# >>>>>>> 8a03e88c9e084a99db25991832854b2ea2b8623e
     def list_neuronal_models(self):
         ''' DEPRECATED Query the API for a list of all GLIF neuronal models.
 
