--- conflicted
+++ resolved
@@ -561,11 +561,8 @@
         presentation_conditions = []
         cid_counter = -1
 
-<<<<<<< HEAD
-        params_only = stimulus_presentations.drop(columns=["start_time", "stop_time", "duration", "stimulus_block"])
-=======
-        params_only = stimulus_presentations.drop(columns=["start_time", "stop_time", "duration"])
->>>>>>> 6316b7f7
+        # params_only = stimulus_presentations.drop(columns=["start_time", "stop_time", "duration", "stimulus_block"])
+        params_only = stimulus_presentations.drop(columns=["start_time", "stop_time"])
         for row in params_only.itertuples(index=False):
 
             if row in stimulus_conditions:
