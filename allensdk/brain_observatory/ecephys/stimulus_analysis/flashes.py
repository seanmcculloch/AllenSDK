--- conflicted
+++ resolved
@@ -93,18 +93,12 @@
     def metrics(self):
 
         if self._metrics is None:
-<<<<<<< HEAD
-            logger.info('Calculating metrics for ' + self.name)
-=======
->>>>>>> 70ab9699
-
             unit_ids = self.unit_ids
         
             metrics_df = self.empty_metrics_table()
 
             if len(self. stim_table) > 0:
-
-                print('Calculating metrics for ' + self.name)
+                logger.info('Calculating metrics for ' + self.name)
 
                 metrics_df['on_off_ratio_fl'] = [self._get_on_off_ratio(unit) for unit in unit_ids]
                 metrics_df['sustained_idx_fl'] = [self._get_sustained_index(unit) for unit in unit_ids]
@@ -186,12 +180,9 @@
         on_mean_spikes = self.conditionwise_statistics.loc[unit_id].loc[on_condition_id]['spike_mean'].values
         off_mean_spikes = self.conditionwise_statistics.loc[unit_id].loc[off_condition_id]['spike_mean'].values
 
-<<<<<<< HEAD
         if len(on_mean_spikes) == 0 and len(off_mean_spikes) == 0:
             return np.nan
 
-=======
->>>>>>> 70ab9699
         if off_mean_spikes[0] > 0:
             return on_mean_spikes[0] / off_mean_spikes[0]
         else:
