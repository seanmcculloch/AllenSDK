--- conflicted
+++ resolved
@@ -139,28 +139,15 @@
     @property
     def metrics(self):
         if self._metrics is None:
-<<<<<<< HEAD
-=======
-
             logger.info('Calculating metrics for ' + self.name)
-            
->>>>>>> dcbc986f
             unit_ids = self.unit_ids
             metrics_df = self.empty_metrics_table()
 
             if len(self.stim_table) > 0:
-<<<<<<< HEAD
-                logger.info('Calculating metrics for ' + self.name)
-=======
-
-                print('Calculating metrics for ' + self.name)
->>>>>>> dcbc986f
-
                 metrics_df['pref_sf_sg'] = [self._get_pref_sf(unit) for unit in unit_ids]
                 metrics_df['pref_ori_sg'] = [self._get_pref_ori(unit) for unit in unit_ids]
                 metrics_df['pref_phase_sg'] = [self._get_pref_phase(unit) for unit in unit_ids]
                 metrics_df['g_osi_sg'] = [self._get_osi(unit, metrics_df.loc[unit]['pref_sf_sg'], metrics_df.loc[unit]['pref_phase_sg']) for unit in unit_ids]
-<<<<<<< HEAD
                 metrics_df['time_to_peak_sg'] = [self._get_time_to_peak(unit, self._get_preferred_condition(unit)) for unit in unit_ids]
                 metrics_df['firing_rate_sg'] = [self._get_overall_firing_rate(unit) for unit in unit_ids]
                 metrics_df['reliability_sg'] = [self._get_reliability(unit, self._get_preferred_condition(unit)) for unit in unit_ids]
@@ -168,15 +155,6 @@
                 metrics_df['lifetime_sparseness_sg'] = [self._get_lifetime_sparseness(unit) for unit in unit_ids]
                 metrics_df.loc[:, ['run_pval_sg', 'run_mod_sg']] = \
                         [self._get_running_modulation(unit, self._get_preferred_condition(unit)) for unit in unit_ids]
-=======
-                metrics_df['time_to_peak_sg'] = [self.get_time_to_peak(unit, self.get_preferred_condition(unit)) for unit in unit_ids]  
-                metrics_df['firing_rate_sg'] = [self.get_overall_firing_rate(unit) for unit in unit_ids]
-                metrics_df['reliability_sg'] = [self.get_reliability(unit, self.get_preferred_condition(unit)) for unit in unit_ids]
-                metrics_df['fano_sg'] = [self.get_fano_factor(unit, self.get_preferred_condition(unit)) for unit in unit_ids]
-                metrics_df['lifetime_sparseness_sg'] = [self.get_lifetime_sparseness(unit) for unit in unit_ids]
-                metrics_df.loc[:, ['run_pval_sg', 'run_mod_sg']] = \
-                        [self.get_running_modulation(unit, self.get_preferred_condition(unit)) for unit in unit_ids]
->>>>>>> dcbc986f
 
             self._metrics = metrics_df
 
