--- conflicted
+++ resolved
@@ -26,15 +26,11 @@
 from allensdk.brain_observatory.behavior.image_api import ImageApi
 from allensdk.brain_observatory.behavior.schemas import (
     CompleteOphysBehaviorMetadataSchema, NwbOphysMetadataSchema,
-<<<<<<< HEAD
-    OphysBehaviorMetadataSchema, BehaviorTaskParametersSchema,
-    SubjectMetadataSchema, OphysEyeTrackingRigMetadataSchema
-=======
     BehaviorMetadataSchema, OphysBehaviorMetadataSchema,
     BehaviorTaskParametersSchema, SubjectMetadataSchema
->>>>>>> 994f1d24
 )
 from allensdk.brain_observatory.nwb.metadata import load_pynwb_extension
+
 
 log = logging.getLogger("allensdk.brain_observatory.nwb")
 
@@ -56,31 +52,31 @@
     'y': 'y position of ROI in Image Plane in pixels (top left corner)'
 }
 
-
 def check_nwbfile_version(nwbfile_path: str,
                           desired_minimum_version: str,
                           warning_msg: str):
-    with h5py.File(nwbfile_path, 'r') as f:
-        # nwb 2.x files store version as an attribute
-        try:
-            nwb_version = str(f.attrs["nwb_version"]).split(".")
-        except KeyError:
-            # nwb 1.x files store version as dataset
+
+        with h5py.File(nwbfile_path, 'r') as f:
+            # nwb 2.x files store version as an attribute
             try:
-                nwb_version = str(f["nwb_version"][...].astype(str))
-                # Stored in the form: `NWB-x.y.z`
-                nwb_version = nwb_version.split("-")[1].split(".")
-            except (KeyError, IndexError):
-                nwb_version = None
-
-    if nwb_version is None:
-        warnings.warn(f"'{nwbfile_path}' doesn't appear to be a valid "
-                      f"Neurodata Without Borders (*.nwb) format file as "
-                      f"neither a 'nwb_version' field nor dataset could "
-                      f"be found!")
-    else:
-        if tuple(nwb_version) < tuple(desired_minimum_version.split(".")):
-            warnings.warn(warning_msg)
+                nwb_version = str(f.attrs["nwb_version"]).split(".")
+            except KeyError:
+                # nwb 1.x files store version as dataset
+                try:
+                    nwb_version = str(f["nwb_version"][...].astype(str))
+                    # Stored in the form: `NWB-x.y.z`
+                    nwb_version = nwb_version.split("-")[1].split(".")
+                except (KeyError, IndexError):
+                    nwb_version = None
+
+        if nwb_version is None:
+            warnings.warn(f"'{nwbfile_path}' doesn't appear to be a valid "
+                          f"Neurodata Without Borders (*.nwb) format file as "
+                          f"neither a 'nwb_version' field nor dataset could "
+                          f"be found!")
+        else:
+            if tuple(nwb_version) < tuple(desired_minimum_version.split(".")):
+                warnings.warn(warning_msg)
 
 
 def read_eye_dlc_tracking_ellipses(input_path: Path) -> dict:
@@ -146,6 +142,7 @@
 
 
 def create_eye_gaze_mapping_dataframe(eye_gaze_data: dict) -> pd.DataFrame:
+
     eye_gaze_mapping_df = pd.DataFrame(
         {
             "raw_eye_area": eye_gaze_data["raw_eye_areas"].values,
@@ -197,6 +194,7 @@
 
 def create_eye_tracking_nwb_processing_module(eye_dlc_tracking_data: dict,
                                               synced_timestamps: pd.Series) -> pynwb.ProcessingModule:
+
     # Top level container for eye tracking processed data
     eye_tracking_mod = pynwb.ProcessingModule(name='eye_tracking',
                                               description='Eye tracking processing module')
@@ -217,7 +215,7 @@
     eye_tracking_mod.add_data_interface(pupil_params)
     eye_tracking_mod.add_data_interface(cr_params)
     eye_tracking_mod.add_data_interface(eye_params)
-    
+
     return eye_tracking_mod
 
 
@@ -227,6 +225,7 @@
                                  screen_coordinates: pd.DataFrame,
                                  screen_coordinates_spherical: pd.DataFrame,
                                  synced_timestamps: pd.Series) -> pynwb.NWBContainer:
+
     pupil_area_ts = pynwb.base.TimeSeries(
         name="pupil_area",
         data=pupil_areas.values,
@@ -272,8 +271,7 @@
                                                         pupil_areas=eye_gaze_data["raw_pupil_areas"],
                                                         eye_areas=eye_gaze_data["raw_eye_areas"],
                                                         screen_coordinates=eye_gaze_data["raw_screen_coordinates"],
-                                                        screen_coordinates_spherical=eye_gaze_data[
-                                                            "raw_screen_coordinates_spherical"],
+                                                        screen_coordinates_spherical=eye_gaze_data["raw_screen_coordinates_spherical"],
                                                         synced_timestamps=eye_gaze_data["synced_frame_timestamps"])
 
     # Container for filtered gaze mapped data
@@ -284,8 +282,7 @@
                                                          pupil_areas=eye_gaze_data["new_pupil_areas"],
                                                          eye_areas=eye_gaze_data["new_eye_areas"],
                                                          screen_coordinates=eye_gaze_data["new_screen_coordinates"],
-                                                         screen_coordinates_spherical=eye_gaze_data[
-                                                             "new_screen_coordinates_spherical"],
+                                                         screen_coordinates_spherical=eye_gaze_data["new_screen_coordinates_spherical"],
                                                          synced_timestamps=eye_gaze_data["synced_frame_timestamps"])
 
     return (raw_gaze_mapping_mod, filt_gaze_mapping_mod)
@@ -310,49 +307,8 @@
     return nwbfile
 
 
-<<<<<<< HEAD
-def add_eye_tracking_rig_geometry_data_to_nwbfile(nwbfile: NWBFile,
-                                                  eye_tracking_rig_geometry: dict) -> NWBFile:
-    """ Rig geometry dict should consist of the following fields:
-    monitor_position_mm: [x, y, z]
-    monitor_rotation_deg: [x, y, z]
-    camera_position_mm: [x, y, z]
-    camera_rotation_deg: [x, y, z]
-    led_position: [x, y, z]
-    equipment: A string describing rig
-    """
-    eye_tracking_rig_mod = pynwb.ProcessingModule(name='eye_tracking_rig_metadata',
-                                                  description='Eye tracking rig metadata module')
-
-    ophys_eye_tracking_rig_metadata = load_pynwb_extension(OphysEyeTrackingRigMetadataSchema,
-                                                           'ndx-aibs-behavior-ophys')
-
-    rig_metadata = ophys_eye_tracking_rig_metadata(
-        name="eye_tracking_rig_metadata",
-        equipment=eye_tracking_rig_geometry['equipment'],
-        monitor_position=eye_tracking_rig_geometry['monitor_position_mm'],
-        monitor_position__unit_of_measurement="mm",
-        camera_position=eye_tracking_rig_geometry['camera_position_mm'],
-        camera_position__unit_of_measurement="mm",
-        led_position=eye_tracking_rig_geometry['led_position'],
-        led_position__unit_of_measurement="mm",
-        monitor_rotation=eye_tracking_rig_geometry['monitor_rotation_deg'],
-        monitor_rotation__unit_of_measurement="deg",
-        camera_rotation=eye_tracking_rig_geometry['camera_rotation_deg'],
-        camera_rotation__unit_of_measurement="deg"
-    )
-
-    eye_tracking_rig_mod.add_data_interface(rig_metadata)
-    nwbfile.add_processing_module(eye_tracking_rig_mod)
-
-    return nwbfile
-
-
-def add_running_speed_to_nwbfile(nwbfile, running_speed, name='speed', unit='cm/s'):
-=======
 def add_running_speed_to_nwbfile(nwbfile, running_speed,
                                  name='speed', unit='cm/s'):
->>>>>>> 994f1d24
     ''' Adds running speed data to an NWBFile as a timeseries in acquisition
 
     Parameters
@@ -462,6 +418,7 @@
 
 
 def add_stimulus_template(nwbfile, image_data, name):
+
     image_index = list(range(image_data.shape[0]))
     visual_stimulus_image_series = ImageSeries(name=name,
                                                data=image_data,
@@ -593,6 +550,7 @@
         container = pynwb.epoch.TimeIntervals('invalid_times')
 
         for index, row in table.iterrows():
+
             container.add_interval(start_time=row['start_time'],
                                    stop_time=row['stop_time'],
                                    tags=row['tags'],
@@ -639,6 +597,7 @@
 
 
 def setup_table_for_epochs(table, timeseries, tag):
+
     table = table.copy()
     indices = np.searchsorted(timeseries.timestamps[:], table['start_time'].values)
     if len(indices > 0):
@@ -652,6 +611,7 @@
 
 
 def add_stimulus_timestamps(nwbfile, stimulus_timestamps, module_name='stimulus'):
+
     stimulus_ts = TimeSeries(
         data=stimulus_timestamps,
         name='timestamps',
@@ -668,6 +628,7 @@
 
 
 def add_trials(nwbfile, trials, description_dict={}):
+
     order = list(trials.index)
     for _, row in trials[['start_time', 'stop_time']].iterrows():
         row_dict = row.to_dict()
@@ -680,21 +641,14 @@
         if not len(data) == len(order):
             if len(data) == 0:
                 data = ['']
-            nwbfile.add_trial_column(name=c, description=description_dict.get(c, 'NOT IMPLEMENTED: %s' % c), data=data,
-                                     index=index)
+            nwbfile.add_trial_column(name=c, description=description_dict.get(c, 'NOT IMPLEMENTED: %s' % c), data=data, index=index)
         else:
             nwbfile.add_trial_column(name=c, description=description_dict.get(c, 'NOT IMPLEMENTED: %s' % c), data=data)
 
 
 def add_licks(nwbfile, licks):
-<<<<<<< HEAD
-    licks_event_series = TimeSeries(
-        data=licks.time.values,
-        name='timestamps',
-=======
 
     lick_events = Events(
->>>>>>> 994f1d24
         timestamps=licks.time.values,
         name='licks',
         description='Timestamps for lick events'
@@ -734,6 +688,7 @@
 
 
 def add_image(nwbfile, image_data, image_name, module_name, module_description, image_api=None):
+
     description = '{} image at pixels/cm resolution'.format(image_name)
 
     if image_api is None:
@@ -769,19 +724,22 @@
 
 
 def add_max_projection(nwbfile, max_projection, image_api=None):
+
     add_image(nwbfile, max_projection, 'max_projection', 'ophys', 'Ophys processing module', image_api=image_api)
 
 
 def add_average_image(nwbfile, average_image, image_api=None):
+
     add_image(nwbfile, average_image, 'average_image', 'ophys', 'Ophys processing module', image_api=image_api)
 
 
 def add_segmentation_mask_image(nwbfile, segmentation_mask_image, image_api=None):
-    add_image(nwbfile, segmentation_mask_image, 'segmentation_mask_image', 'ophys', 'Ophys processing module',
-              image_api=image_api)
+
+    add_image(nwbfile, segmentation_mask_image, 'segmentation_mask_image', 'ophys', 'Ophys processing module', image_api=image_api)
 
 
 def add_stimulus_index(nwbfile, stimulus_index, nwb_template):
+
     image_index = IndexSeries(
         name=nwb_template.name,
         data=stimulus_index['image_index'].values,
@@ -848,6 +806,7 @@
 
 
 def add_task_parameters(nwbfile, task_parameters):
+
     OphysBehaviorTaskParameters = load_pynwb_extension(
         BehaviorTaskParametersSchema, 'ndx-aibs-behavior-ophys'
     )
@@ -895,7 +854,7 @@
         The altered in memory NWBFile object that now has a specimen table
     """
     cell_specimen_metadata = NwbOphysMetadataSchema().load(
-        session_metadata, unknown=marshmallow.EXCLUDE)
+            session_metadata, unknown=marshmallow.EXCLUDE)
     cell_roi_table = cell_specimen_table.reset_index().set_index('cell_roi_id')
 
     # Device:
@@ -958,14 +917,9 @@
 
     # go through each roi and add it to the plan segmentation object
     for cell_roi_id, table_row in cell_roi_table.iterrows():
-<<<<<<< HEAD
-        # NOTE: The 'image_mask' in this cell_roi_table has already been
-        # processing by the function from 
-=======
 
         # NOTE: The 'roi_mask' in this cell_roi_table has already been
         # processing by the function from
->>>>>>> 994f1d24
         # allensdk.brain_observatory.behavior.session_apis.data_io.ophys_lims_api
         # get_cell_specimen_table() method. As a result, the ROI is stored in
         # an array that is the same shape as the FULL field of view of the
@@ -988,8 +942,7 @@
     trace_data = np.array([dff_traces.loc[cell_roi_id].dff
                            for cell_roi_id in dff_traces.index.values])
 
-    cell_specimen_table = nwbfile.processing['ophys'].data_interfaces['image_segmentation'].plane_segmentations[
-        'cell_specimen_table']
+    cell_specimen_table = nwbfile.processing['ophys'].data_interfaces['image_segmentation'].plane_segmentations['cell_specimen_table']
     roi_table_region = cell_specimen_table.create_roi_table_region(
         description="segmented cells labeled by cell_specimen_id",
         region=slice(len(dff_traces)))
@@ -1010,8 +963,7 @@
 
 
 def add_corrected_fluorescence_traces(nwbfile, corrected_fluorescence_traces):
-    corrected_fluorescence_traces = corrected_fluorescence_traces.reset_index().set_index('cell_roi_id')[
-        ['corrected_fluorescence']]
+    corrected_fluorescence_traces = corrected_fluorescence_traces.reset_index().set_index('cell_roi_id')[['corrected_fluorescence']]
 
     # Create/Add corrected_fluorescence_traces modules and interfaces:
     assert corrected_fluorescence_traces.index.name == 'cell_roi_id'
@@ -1036,6 +988,7 @@
 
 
 def add_motion_correction(nwbfile, motion_correction):
+
     ophys_module = nwbfile.processing['ophys']
     ophys_timestamps = ophys_module.get_data_interface('dff').roi_response_series['traces'].timestamps
 
@@ -1054,4 +1007,5 @@
     )
 
     ophys_module.add_data_interface(t1)
-    ophys_module.add_data_interface(t2)+    ophys_module.add_data_interface(t2)
+
