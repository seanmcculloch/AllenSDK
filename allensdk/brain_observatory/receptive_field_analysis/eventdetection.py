# Allen Institute Software License - This software license is the 2-clause BSD
# license plus a third clause that prohibits redistribution for commercial
# purposes without further permission.
#
# Copyright 2017. Allen Institute. All rights reserved.
#
# Redistribution and use in source and binary forms, with or without
# modification, are permitted provided that the following conditions are met:
#
# 1. Redistributions of source code must retain the above copyright notice,
# this list of conditions and the following disclaimer.
#
# 2. Redistributions in binary form must reproduce the above copyright notice,
# this list of conditions and the following disclaimer in the documentation
# and/or other materials provided with the distribution.
#
# 3. Redistributions for commercial purposes are not permitted without the
# Allen Institute's written permission.
# For purposes of this license, commercial purposes is the incorporation of the
# Allen Institute's software into anything for which you will charge fees or
# other compensation. Contact terms@alleninstitute.org for commercial licensing
# opportunities.
#
# THIS SOFTWARE IS PROVIDED BY THE COPYRIGHT HOLDERS AND CONTRIBUTORS "AS IS"
# AND ANY EXPRESS OR IMPLIED WARRANTIES, INCLUDING, BUT NOT LIMITED TO, THE
# IMPLIED WARRANTIES OF MERCHANTABILITY AND FITNESS FOR A PARTICULAR PURPOSE
# ARE DISCLAIMED. IN NO EVENT SHALL THE COPYRIGHT HOLDER OR CONTRIBUTORS BE
# LIABLE FOR ANY DIRECT, INDIRECT, INCIDENTAL, SPECIAL, EXEMPLARY, OR
# CONSEQUENTIAL DAMAGES (INCLUDING, BUT NOT LIMITED TO, PROCUREMENT OF
# SUBSTITUTE GOODS OR SERVICES; LOSS OF USE, DATA, OR PROFITS; OR BUSINESS
# INTERRUPTION) HOWEVER CAUSED AND ON ANY THEORY OF LIABILITY, WHETHER IN
# CONTRACT, STRICT LIABILITY, OR TORT (INCLUDING NEGLIGENCE OR OTHERWISE)
# ARISING IN ANY WAY OUT OF THE USE OF THIS SOFTWARE, EVEN IF ADVISED OF THE
# POSSIBILITY OF SUCH DAMAGE.
#
from .utilities import smooth
import numpy as np
import scipy.stats as sps

def detect_events(data, cell_index, stimulus, debug_plots=False):



    stimulus_table = data.get_stimulus_table(stimulus)
    dff_trace = data.get_dff_traces()[1][cell_index, :]



    k_min = 0
    k_max = 10
    delta = 3

    dff_trace = smooth(dff_trace, 5)



    var_dict = {}
    debug_dict = {}
    for ii, fi in enumerate(stimulus_table['start'].values):

        if ii > 0 and stimulus_table.iloc[ii].start == stimulus_table.iloc[ii-1].end:
            offset = 1
        else:
            offset = 0

        if fi + k_min >= 0 and fi + k_max <= len(dff_trace):
            trace = dff_trace[fi + k_min+1+offset:fi + k_max+1+offset]

            xx = (trace - trace[0])[delta] - (trace - trace[0])[0]
            yy = max((trace - trace[0])[delta + 2] - (trace - trace[0])[0 + 2],
                     (trace - trace[0])[delta + 3] - (trace - trace[0])[0 + 3],
                     (trace - trace[0])[delta + 4] - (trace - trace[0])[0 + 4])

            var_dict[ii] = (trace[0], trace[-1], xx, yy)
            debug_dict[fi + k_min+1+offset] = (ii, trace)

    xx_list, yy_list = [], []
    for _, _, xx, yy in var_dict.itervalues():
        xx_list.append(xx)
        yy_list.append(yy)

    mu_x = np.median(xx_list)
    mu_y = np.median(yy_list)

    xx_centered = np.array(xx_list)-mu_x
    yy_centered = np.array(yy_list)-mu_y

    std_factor = 1
    std_x = 1./std_factor*np.percentile(np.abs(xx_centered), [100*(1-2*(1-sps.norm.cdf(std_factor)))])
    std_y = 1./std_factor*np.percentile(np.abs(yy_centered), [100*(1-2*(1-sps.norm.cdf(std_factor)))])

    curr_inds = []
    allowed_sigma = 4
    for ii, (xi, yi) in enumerate(zip(xx_centered, yy_centered)):
        if np.sqrt(((xi)/std_x)**2+((yi)/std_y)**2) < allowed_sigma:
            curr_inds.append(True)
        else:
            curr_inds.append(False)

    curr_inds = np.array(curr_inds)
    data_x = xx_centered[curr_inds]
    data_y = yy_centered[curr_inds]
    Cov = np.cov(data_x, data_y)
    Cov_Factor = np.linalg.cholesky(Cov)
    Cov_Factor_Inv = np.linalg.inv(Cov_Factor)

    #===================================================================================================================

    noise_threshold = max(allowed_sigma * std_x + mu_x, allowed_sigma * std_y + mu_y)
    mu_array = np.array([mu_x, mu_y])
    yes_set, no_set = set(), set()
    for ii, (t0, tf, xx, yy) in var_dict.iteritems():


        xi_z, yi_z = Cov_Factor_Inv.dot((np.array([xx,yy]) - mu_array))

        # Conditions in order:
        # 1) Outside noise blob
        # 2) Minimum change in df/f
        # 3) Change evoked by this trial, not previous
        # 4) At end of trace, ended up outside of noise floor

        if np.sqrt(xi_z**2 + yi_z**2) > 4 and yy > .05 and xx < yy and tf > noise_threshold/2:
            yes_set.add(ii)
        else:
            no_set.add(ii)



    assert len(var_dict) == len(stimulus_table)
    b = np.zeros(len(stimulus_table), dtype=np.bool)
    for yi in yes_set:
        b[yi] = True

    if debug_plots == True:
        import matplotlib.pyplot as plt
        fig, ax = plt.subplots(1,2)
        # ax[0].plot(dff_trace)
        for key, val in debug_dict.iteritems():
            ti, trace = val
            if ti in no_set:
                ax[0].plot(np.arange(key, key+len(trace)), trace, 'b')
            elif ti in yes_set:
                ax[0].plot(np.arange(key, key + len(trace)), trace, 'r', linewidth=2)
            else:
                raise Exception

        for ii in yes_set:
            ax[1].plot([var_dict[ii][2]], [var_dict[ii][3]], 'r.')

        for ii in no_set:
            ax[1].plot([var_dict[ii][2]], [var_dict[ii][3]], 'b.')

<<<<<<< HEAD
        print('number_of_events: %d' % b.sum())
=======
        print('number_of_events:', b.sum())
>>>>>>> 1bbae0b2
        plt.show()

    return b<|MERGE_RESOLUTION|>--- conflicted
+++ resolved
@@ -151,11 +151,7 @@
         for ii in no_set:
             ax[1].plot([var_dict[ii][2]], [var_dict[ii][3]], 'b.')
 
-<<<<<<< HEAD
         print('number_of_events: %d' % b.sum())
-=======
-        print('number_of_events:', b.sum())
->>>>>>> 1bbae0b2
         plt.show()
 
     return b