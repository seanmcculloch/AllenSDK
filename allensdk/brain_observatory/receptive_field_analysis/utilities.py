--- conflicted
+++ resolved
@@ -143,11 +143,7 @@
 
     if len(cut_inds) > 2:
         warnings.warn('more than 2 epochs cut')
-<<<<<<< HEAD
         print('    %d %d' % (len(delta), cut_inds))
-=======
-        print('    ', len(delta), cut_inds)
->>>>>>> 1bbae0b2
 
     for ii in range(len(cut_inds)+1):
 
