# Copyright 2016 Allen Institute for Brain Science
# This file is part of Allen SDK.
#
# Allen SDK is free software: you can redistribute it and/or modify
# it under the terms of the GNU General Public License as published by
# the Free Software Foundation, version 3 of the License.
#
# Allen SDK is distributed in the hope that it will be useful,
# but WITHOUT ANY WARRANTY; without even the implied warranty of
# MERCHANTABILITY or FITNESS FOR A PARTICULAR PURPOSE.  See the
# GNU General Public License for more details.
#
# You should have received a copy of the GNU General Public License
# along with Allen SDK.  If not, see <http://www.gnu.org/licenses/>.

from .static_gratings import StaticGratings
from .locally_sparse_noise import LocallySparseNoise
from .natural_scenes import NaturalScenes
from .drifting_gratings import DriftingGratings
from .natural_movie import NaturalMovie
import six
from allensdk.core.brain_observatory_nwb_data_set \
    import BrainObservatoryNwbDataSet
from . import stimulus_info
from allensdk.brain_observatory.brain_observatory_exceptions \
    import BrainObservatoryAnalysisException
from . import brain_observatory_plotting as cp
import argparse
import logging
import os



def multi_dataframe_merge(dfs):
    out_df = None
    for _, df in enumerate(dfs):
        if out_df is None:
            out_df = df
        else:
            out_df = out_df.merge(df, left_index=True,
                                  right_index=True, suffixes=['', '_deleteme'])

    bad_columns = set([c for c in out_df.columns if c.endswith('deleteme')])
    out_df.drop(list(bad_columns), axis=1, inplace=True)

    return out_df


class SessionAnalysis(object):
    _log = logging.getLogger('allensdk.brain_observatory.session_analysis')

    def __init__(self, nwb_path, save_path):
        self.nwb = BrainObservatoryNwbDataSet(nwb_path)
        self.save_path = save_path
        self.save_dir = os.path.dirname(save_path)

        self.metrics_a = {}
        self.metrics_b = {}
        self.metrics_c = {}

        self.metadata = self.nwb.get_metadata()

    def append_metadata(self, df):
        for k, v in six.iteritems(self.metadata):
            df[k] = v

    def save_session_a(self, dg, nm1, nm3, peak):
        nwb = BrainObservatoryNwbDataSet(self.save_path)
        nwb.save_analysis_dataframes(
            ('stim_table_dg', dg.stim_table),
            ('sweep_response_dg', dg.sweep_response),
            ('mean_sweep_response_dg', dg.mean_sweep_response),
            ('peak', peak),
            ('sweep_response_nm1', nm1.sweep_response),
            ('stim_table_nm1', nm1.stim_table),
            ('sweep_response_nm3', nm3.sweep_response))

        nwb.save_analysis_arrays(
            ('response_dg', dg.response),
            ('binned_cells_sp', nm1.binned_cells_sp),
            ('binned_cells_vis', nm1.binned_cells_vis),
            ('binned_dx_sp', nm1.binned_dx_sp),
            ('binned_dx_vis', nm1.binned_dx_vis),
            ('noise_corr_dg', dg.noise_correlation),
            ('signal_corr_dg', dg.signal_correlation),
            ('rep_similarity_dg', dg.representational_similarity)
            )


    def save_session_b(self, sg, nm1, ns, peak):
        nwb = BrainObservatoryNwbDataSet(self.save_path)
        nwb.save_analysis_dataframes(
            ('stim_table_sg', sg.stim_table),
            ('sweep_response_sg', sg.sweep_response),
            ('mean_sweep_response_sg', sg.mean_sweep_response),
            ('sweep_response_nm1', nm1.sweep_response),
            ('stim_table_nm1', nm1.stim_table),
            ('sweep_response_ns', ns.sweep_response),
            ('stim_table_ns', ns.stim_table),
            ('mean_sweep_response_ns', ns.mean_sweep_response),
            ('peak', peak))

        nwb.save_analysis_arrays(
            ('response_sg', sg.response),
            ('response_ns', ns.response),
            ('binned_cells_sp', nm1.binned_cells_sp),
            ('binned_cells_vis', nm1.binned_cells_vis),
            ('binned_dx_sp', nm1.binned_dx_sp),
            ('binned_dx_vis', nm1.binned_dx_vis),
            ('noise_corr_sg', sg.noise_correlation),
            ('signal_corr_sg', sg.signal_correlation),
            ('rep_similarity_sg', sg.representational_similarity),
            ('noise_corr_ns', ns.noise_correlation),
            ('signal_corr_ns', ns.signal_correlation),
            ('rep_similarity_ns', ns.representational_similarity)
            )

    def save_session_c(self, lsn, nm1, nm2, peak):
        nwb = BrainObservatoryNwbDataSet(self.save_path)
        nwb.save_analysis_dataframes(
            ('stim_table_lsn', lsn.stim_table),
            ('sweep_response_nm1', nm1.sweep_response),
            ('peak', peak),
            ('sweep_response_nm2', nm2.sweep_response),
            ('sweep_response_lsn', lsn.sweep_response),
            ('mean_sweep_response_lsn', lsn.mean_sweep_response))

        nwb.save_analysis_arrays(
            ('receptive_field_lsn', lsn.receptive_field),
<<<<<<< HEAD
=======
            ('mean_response_lsn', lsn.mean_response),
            ('celltraces_dff', nm1.dfftraces),
>>>>>>> 43edf267
            ('binned_dx_sp', nm1.binned_dx_sp),
            ('binned_dx_vis', nm1.binned_dx_vis),
            ('binned_cells_sp', nm1.binned_cells_sp),
            ('binned_cells_vis', nm1.binned_cells_vis))

        LocallySparseNoise.save_cell_index_receptive_field_analysis_dict(lsn.cell_index_receptive_field_analysis_data_dict, nwb, stimulus_info.LOCALLY_SPARSE_NOISE)

    def save_session_c2(self, lsn4, lsn8, nm1, nm2, peak):
        nwb = BrainObservatoryNwbDataSet(self.save_path)
        nwb.save_analysis_dataframes(
            ('stim_table_lsn4', lsn4.stim_table),
            ('stim_table_lsn8', lsn8.stim_table),
            ('sweep_response_nm1', nm1.sweep_response),
            ('peak', peak),
            ('sweep_response_nm2', nm2.sweep_response),
            ('sweep_response_lsn4', lsn4.sweep_response),
            ('sweep_response_lsn8', lsn8.sweep_response),
            ('mean_sweep_response_lsn4', lsn4.mean_sweep_response),
            ('mean_sweep_response_lsn8', lsn8.mean_sweep_response))

        merge_mean_response = LocallySparseNoise.merge_mean_response(
            lsn4.mean_response,
            lsn8.mean_response)

        nwb.save_analysis_arrays(
            ('mean_response_lsn4', lsn4.mean_response),
            ('mean_response_lsn8', lsn8.mean_response),
            ('receptive_field_lsn4', lsn4.receptive_field),
            ('receptive_field_lsn8', lsn8.receptive_field),
<<<<<<< HEAD
            ('receptive_field_lsn', merged_receptive_field),
=======
            ('merge_mean_response', merge_mean_response),
            ('celltraces_dff', nm1.dfftraces),
>>>>>>> 43edf267
            ('binned_dx_sp', nm1.binned_dx_sp),
            ('binned_dx_vis', nm1.binned_dx_vis),
            ('binned_cells_sp', nm1.binned_cells_sp),
            ('binned_cells_vis', nm1.binned_cells_vis))

        LocallySparseNoise.save_cell_index_receptive_field_analysis_dict(lsn4.cell_index_receptive_field_analysis_data_dict, nwb, stimulus_info.LOCALLY_SPARSE_NOISE_4DEG)
        LocallySparseNoise.save_cell_index_receptive_field_analysis_dict(lsn8.cell_index_receptive_field_analysis_data_dict, nwb, stimulus_info.LOCALLY_SPARSE_NOISE_8DEG)

    def append_metrics_drifting_grating(self, metrics, dg):
        metrics["osi_dg"] = dg.peak["osi_dg"]
        metrics["dsi_dg"] = dg.peak["dsi_dg"]
        metrics["pref_dir_dg"] = [dg.orivals[i]
                                  for i in dg.peak["ori_dg"].values]
        metrics["pref_tf_dg"] = [dg.tfvals[i] for i in dg.peak["tf_dg"].values]
        metrics["p_dg"] = dg.peak["ptest_dg"]

    def append_metrics_static_grating(self, metrics, sg):
        metrics["osi_sg"] = sg.peak["osi_sg"]
        metrics["pref_ori_sg"] = [sg.orivals[i]
                                  for i in sg.peak["ori_sg"].values]
        metrics["pref_sf_sg"] = [sg.sfvals[i] for i in sg.peak["sf_sg"].values]
        metrics["pref_phase_sg"] = [sg.phasevals[i]
                                    for i in sg.peak["phase_sg"].values]
        metrics["p_sg"] = sg.peak["ptest_sg"]
        metrics["time_to_peak_sg"] = sg.peak["time_to_peak_sg"]

    def append_metrics_natural_scene(self, metrics, ns):
        metrics["pref_image_ns"] = ns.peak["scene_ns"]
        metrics["p_ns"] = ns.peak["ptest_ns"]
        metrics["time_to_peak_ns"] = ns.peak["time_to_peak_ns"]

    def verify_roi_lists_equal(self, roi1, roi2):
        if len(roi1) != len(roi2):
            raise BrainObservatoryAnalysisException(
                "Error -- ROI lists are of different length")
        for i in range(len(roi1)):
            if roi1[i] != roi2[i]:
                raise BrainObservatoryAnalysisException(
                    "Error -- ROI lists have different entries")

    def session_a(self, plot_flag=False, save_flag=True):
        nm1 = NaturalMovie(self.nwb, 'natural_movie_one')
        nm3 = NaturalMovie(self.nwb, 'natural_movie_three')
        dg = DriftingGratings(self.nwb)

        dg.noise_correlation, _, _, _ = dg.get_noise_correlation()
        dg.signal_correlation, _ = dg.get_signal_correlation()
        dg.representational_similarity, _ = dg.get_representational_similarity()

        SessionAnalysis._log.info("Session A analyzed")
        peak = multi_dataframe_merge(
            [nm1.peak_run, dg.peak, nm1.peak, nm3.peak])

        self.append_metrics_drifting_grating(self.metrics_a, dg)
        self.metrics_a["roi_id"] = dg.roi_id

        self.append_metadata(peak)

        if save_flag:
            self.save_session_a(dg, nm1, nm3, peak)

        if plot_flag:
            cp._plot_3sa(dg, nm1, nm3, self.save_dir)
            cp.plot_drifting_grating_traces(dg, self.save_dir)

    def session_b(self, plot_flag=False, save_flag=True):
        ns = NaturalScenes(self.nwb)
        sg = StaticGratings(self.nwb)
        nm1 = NaturalMovie(self.nwb, 'natural_movie_one')
        SessionAnalysis._log.info("Session B analyzed")
        peak = multi_dataframe_merge(
            [nm1.peak_run, sg.peak, ns.peak, nm1.peak])
        self.append_metadata(peak)

        self.append_metrics_static_grating(self.metrics_b, sg)
        self.append_metrics_natural_scene(self.metrics_b, ns)
        self.verify_roi_lists_equal(sg.roi_id, ns.roi_id)
        self.metrics_b["roi_id"] = sg.roi_id

        sg.noise_correlation, _, _, _ = sg.get_noise_correlation()
        sg.signal_correlation, _ = sg.get_signal_correlation()
        sg.representational_similarity, _ = sg.get_representational_similarity()

        ns.noise_correlation, _ = ns.get_noise_correlation()
        ns.signal_correlation, _ = ns.get_signal_correlation()
        ns.representational_similarity, _ = ns.get_representational_similarity()

        if save_flag:
            self.save_session_b(sg, nm1, ns, peak)

        if plot_flag:
            cp._plot_3sb(sg, nm1, ns, self.save_dir)
            cp.plot_ns_traces(ns, self.save_dir)
            cp.plot_sg_traces(sg, self.save_dir)

    def session_c(self, plot_flag=False, save_flag=True):

        lsn = LocallySparseNoise(self.nwb, stimulus_info.LOCALLY_SPARSE_NOISE)
        nm2 = NaturalMovie(self.nwb, 'natural_movie_two')
        nm1 = NaturalMovie(self.nwb, 'natural_movie_one')
        SessionAnalysis._log.info("Session C analyzed")
        peak = multi_dataframe_merge([nm1.peak_run, nm1.peak, nm2.peak])
        self.append_metadata(peak)

        self.metrics_c["roi_id"] = nm1.roi_id

        if save_flag:
            self.save_session_c(lsn, nm1, nm2, peak)

        if plot_flag:
            cp._plot_3sc(lsn, nm1, nm2, self.save_dir)
            cp.plot_lsn_traces(lsn, self.save_dir)

    def session_c2(self, plot_flag=False, save_flag=True):

        lsn4 = LocallySparseNoise(self.nwb, stimulus_info.LOCALLY_SPARSE_NOISE_4DEG)
        lsn8 = LocallySparseNoise(self.nwb, stimulus_info.LOCALLY_SPARSE_NOISE_8DEG)

        nm2 = NaturalMovie(self.nwb, 'natural_movie_two')
        nm1 = NaturalMovie(self.nwb, 'natural_movie_one')
        SessionAnalysis._log.info("Session C2 analyzed")
        peak = multi_dataframe_merge([nm1.peak_run, nm1.peak, nm2.peak])
        self.append_metadata(peak)

        self.metrics_c["roi_id"] = nm1.roi_id

        if save_flag:
            self.save_session_c2(lsn4, lsn8, nm1, nm2, peak)

        if plot_flag:
            cp._plot_3sc(lsn4, nm1, nm2, self.save_dir, '_4deg')
            cp._plot_3sc(lsn8, nm1, nm2, self.save_dir, '_8deg')
            cp.plot_lsn_traces(lsn4, self.save_dir, '_4deg')
            cp.plot_lsn_traces(lsn4, self.save_dir, '_8deg')


def run_session_analysis(nwb_path, save_path, plot_flag=False, save_flag=True):
    save_dir = os.path.abspath(os.path.dirname(save_path))

    if not os.path.exists(save_dir):
        os.makedirs(save_dir)

    session_analysis = SessionAnalysis(nwb_path, save_path)

    session = session_analysis.nwb.get_session_type()

    if session == stimulus_info.THREE_SESSION_A:
        session_analysis.session_a(plot_flag=plot_flag, save_flag=save_flag)
        metrics = session_analysis.metrics_a
    elif session == stimulus_info.THREE_SESSION_B:
        session_analysis.session_b(plot_flag=plot_flag, save_flag=save_flag)
        metrics = session_analysis.metrics_b
    elif session == stimulus_info.THREE_SESSION_C:
        session_analysis.session_c(plot_flag=plot_flag, save_flag=save_flag)
        metrics = session_analysis.metrics_c
    elif session == stimulus_info.THREE_SESSION_C2:
        session_analysis.session_c2(plot_flag=plot_flag, save_flag=save_flag)
        metrics = session_analysis.metrics_c
    else:
        raise IndexError("Unknown session: %s" % session)

    return metrics


def main():
    parser = argparse.ArgumentParser()
    parser.add_argument("input_nwb")
    parser.add_argument("output_h5")

    parser.add_argument("--plot", action='store_true')

    args = parser.parse_args()
    logging.basicConfig()
    logging.getLogger().setLevel(logging.DEBUG)

    run_session_analysis(args.input_nwb, args.output_h5, args.plot)


if __name__ == '__main__':
    main()<|MERGE_RESOLUTION|>--- conflicted
+++ resolved
@@ -127,11 +127,8 @@
 
         nwb.save_analysis_arrays(
             ('receptive_field_lsn', lsn.receptive_field),
-<<<<<<< HEAD
-=======
             ('mean_response_lsn', lsn.mean_response),
             ('celltraces_dff', nm1.dfftraces),
->>>>>>> 43edf267
             ('binned_dx_sp', nm1.binned_dx_sp),
             ('binned_dx_vis', nm1.binned_dx_vis),
             ('binned_cells_sp', nm1.binned_cells_sp),
@@ -161,12 +158,8 @@
             ('mean_response_lsn8', lsn8.mean_response),
             ('receptive_field_lsn4', lsn4.receptive_field),
             ('receptive_field_lsn8', lsn8.receptive_field),
-<<<<<<< HEAD
-            ('receptive_field_lsn', merged_receptive_field),
-=======
             ('merge_mean_response', merge_mean_response),
             ('celltraces_dff', nm1.dfftraces),
->>>>>>> 43edf267
             ('binned_dx_sp', nm1.binned_dx_sp),
             ('binned_dx_vis', nm1.binned_dx_vis),
             ('binned_cells_sp', nm1.binned_cells_sp),
