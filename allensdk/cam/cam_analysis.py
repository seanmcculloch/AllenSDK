--- conflicted
+++ resolved
@@ -141,19 +141,10 @@
 
     def verify_roi_lists_equal(self, roi1, roi2):
         if len(roi1) != len(roi2):
-<<<<<<< HEAD
-            print("Error -- ROI lists are of different length")
-            sys.exit(1)
-        for i in range(len(roi1)):
-            if roi1[i] != roi2[i]:
-                print("Error -- ROI lists have different entries")
-                sys.exit(1)
-=======
             raise CamAnalysisException("Error -- ROI lists are of different length")
         for i in range(len(roi1)):
             if roi1[i] != roi2[i]:
                 raise CamAnalysisException("Error -- ROI lists have different entries")
->>>>>>> 3f1fa6a7
     
     def session_a(self, plot_flag=False, save_flag=True):
         nm1 = NaturalMovie(self, 'natural_movie_one')        
