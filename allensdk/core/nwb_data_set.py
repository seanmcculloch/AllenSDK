# Copyright 2015 Allen Institute for Brain Science
# This file is part of Allen SDK.
#
# Allen SDK is free software: you can redistribute it and/or modify
# it under the terms of the GNU General Public License as published by
# the Free Software Foundation, version 3 of the License.
#
# Allen SDK is distributed in the hope that it will be useful,
# but WITHOUT ANY WARRANTY; without even the implied warranty of
# Merchantability Or Fitness FOR A PARTICULAR PURPOSE.  See the
# GNU General Public License for more details.
#
# You should have received a copy of the GNU General Public License
# along with Allen SDK.  If not, see <http://www.gnu.org/licenses/>.

import h5py
import numpy as np

class NwbDataSet(object):
    """ A very simple interface for exracting electrophysiology data
    from an NWB file.
    """
    SPIKE_TIMES = "aibs_spike_times"
    
    def __init__(self, file_name, spike_time_key=None):
        """ Initialize the NwbDataSet instance with a file name

        Parameters
        ----------
        file_name: string
           NWB file name
        """
        self.file_name = file_name
        if spike_time_key == None:
            self.spike_time_key = NwbDataSet.SPIKE_TIMES
        else:
            self.spike_time_key = spike_time_key
    
    
    def get_sweep(self, sweep_number):
        """ Retrieve the stimulus, response, index_range, and sampling rate
        for a particular sweep.  This method hides the NWB file's distinction 
        between a "Sweep" and an "Experiment".  An experiment is a subset of
        of a sweep that excludes the initial test pulse.  It also excludes 
        any erroneous response data at the end of the sweep (usually for
        ramp sweeps, where recording was terminated mid-stimulus).  

        Some sweeps do not have an experiment, so full data arrays are 
        returned.  Sweeps that have an experiment return full data arrays
        (include the test pulse) with any erroneous data trimmed from the 
        back of the sweep.  

        Parameters
        ----------
        sweep_number: int

        Returns
        -------
        dict
            A dictionary with 'stimulus', 'response', 'index_range', and
            'sampling_rate' elements.  The index range is a 2-tuple where
            the first element indicates the end of the test pulse and the
            second index is the end of valid response data.
        """
        with h5py.File(self.file_name,'r') as f:
            
            swp = f['epochs']['Sweep_%d' % sweep_number]
            
            stimulus = swp['stimulus']['timeseries']['data'].value
            response = swp['response']['timeseries']['data'].value
            
            swp_idx_start = swp['stimulus']['idx_start'].value
            swp_length = swp['stimulus']['count'].value

            swp_idx_stop = swp_idx_start + swp_length - 1
            sweep_index_range = ( swp_idx_start, swp_idx_stop )

            # if the sweep has an experiment, extract the experiment's index range
            try:
                exp = f['epochs']['Experiment_%d' % sweep_number]
                exp_idx_start = exp['stimulus']['idx_start'].value
                exp_length = exp['stimulus']['count'].value
                exp_idx_stop = exp_idx_start + exp_length - 1
                experiment_index_range = ( exp_idx_start, exp_idx_stop )
            except KeyError, _:
                # this sweep has no experiment.  return the index range of the entire sweep.
                experiment_index_range = sweep_index_range
            
            assert sweep_index_range[0] == 0, Exception("index range of the full sweep does not start at 0.")
            
            return  {
                'stimulus': stimulus,
                'response': response,
                'index_range': experiment_index_range,
                'sampling_rate': 1.0 * swp['stimulus']['timeseries']['starting_time'].attrs['rate']
            }
    
    
    def set_sweep(self, sweep_number, stimulus, response):
        """ Overwrite the stimulus or response of an NWB file.  
        If the supplied arrays are shorter than stored arrays,
        they are padded with zeros to match the original data 
        size.

        Parameters
        ----------
        sweep_number: int

        stimulus: np.array
           Overwrite the stimulus with this array.  If None, stimulus is unchanged.

        response: np.array
            Overwrite the response with this array.  If None, response is unchanged.
        """

        with h5py.File(self.file_name,'r+') as f:
            swp = f['epochs']['Sweep_%d' % sweep_number]
            
            # this is the length of the entire sweep data, including test pulse and 
            # whatever might be in front of it
            # TODO: remove deprecated 'idx_stop'
            if 'idx_stop' in swp['stimulus']:
                sweep_length = swp['stimulus']['idx_stop'].value + 1
            else:
                sweep_length = swp['stimulus']['count'].value
            
            if stimulus is not None:
                missing_data = sweep_length - len(stimulus)

                if missing_data != 0:
                    # if the data is longer or shorter than the sweep, reinitialize the array
                    del swp['stimulus']['timeseries']['data']
                    swp['stimulus']['timeseries']['data'] = stimulus
                    swp['stimulus']['count'] = len(stimulus)
                else:
                    swp['stimulus']['timeseries']['data'][...] = stimulus
            
            if response is not None:
                # if the data is shorter than the sweep, pad it with zeros
                missing_data = sweep_length - len(response)
<<<<<<< HEAD

                if missing_data != 0:
                    # if the data is longer or shorter than the sweep, reinitialize the array
                    del swp['response']['timeseries']['data']
                    swp['response']['timeseries']['data'] = response
                    swp['response']['count'] = len(response)
                else:
                    swp['response']['timeseries']['data'][...] = response
=======
                if missing_data > 0:
                    response = np.append(response, np.zeros(missing_data))
                
                swp['response']['timeseries']['data'][...] = response
>>>>>>> d33cad11
    

    def get_spike_times(self, sweep_number, key=None):
        """ Return any spike times stored in the NWB file for a sweep.

        Parameters
        ----------
        sweep_number: int
            index to access
        key : string
            label where the spike times are stored (default NwbDataSet.SPIKE_TIMES)

        Returns
        -------
        list
           list of spike times in seconds relative to the start of the sweep
        """
        
        if key == None:
            key = self.spike_time_key
        
        with h5py.File(self.file_name,'r') as f:
            sweep_name = "Sweep_%d" % sweep_number
            
            try:
                spikes = f["analysis"][key][sweep_name]
            except KeyError:
                return []
            
            return spikes.value
    
    
    def set_spike_times(self, sweep_number, spike_times, key=None):
        """ Set or overwrite the spikes times for a sweep.
        
        Parameters
        ----------
        sweep_number : int
            index to access
        key : string
            where the times are stored (default NwbDataSet.SPIKE_TIME)
        
        spike_times: np.array
           array of spike times in seconds
        """
        
        if key == None:
            key = self.spike_time_key
        
        with h5py.File(self.file_name,'r+') as f:
            # make sure expected directory structure is in place
            if "analysis" not in f.keys():
                f.create_group("analysis")
            
            analysis_dir = f["analysis"]
            if NwbDataSet.SPIKE_TIMES not in analysis_dir.keys():
                analysis_dir.create_group(NwbDataSet.SPIKE_TIMES)
            
            spike_dir = analysis_dir[NwbDataSet.SPIKE_TIMES]
            
            # see if desired dataset already exists
            sweep_name = "Sweep_%d" % sweep_number
            if sweep_name in spike_dir.keys():
                # rewriting data -- delete old dataset
                del spike_dir[sweep_name]
            
            spike_dir.create_dataset(sweep_name, data=spike_times, dtype='f8')


    def get_sweep_numbers(self):
        """ Get all of the sweep numbers in the file, including test sweeps. """
        
        with h5py.File(self.file_name, 'r') as f:
            sweeps = [int(e.split('_')[1]) for e in f['epochs'].keys() if e.startswith('Sweep_')]
            return sweeps


    def get_experiment_sweep_numbers(self):
        """ Get all of the sweep numbers for experiment epochs in the file, not including test sweeps. """
        
        with h5py.File(self.file_name, 'r') as f:
            sweeps = [int(e.split('_')[1]) for e in f['epochs'].keys() if e.startswith('Experiment_')]
            return sweeps
        

    def fill_sweep_responses(self, fill_value=0.0, sweep_numbers=None):
        """ Fill sweep response arrays with a single value.

        Parameters
        ----------
        fill_value: float
            Value used to fill sweep response array
        
        sweep_numbers: list
            List of integer sweep numbers to be filled (default all sweeps)
            
        """

        with h5py.File(self.file_name, 'a') as f:
            if sweep_numbers is None:
                # no sweep numbers given, grab all of them
                epochs = [ k for k in f['epochs'].keys() if k.startswith('Sweep_') ]
            else:
                epochs = [ 'Sweep_%d' % sweep_number for sweep_number in sweep_numbers ]

            for epoch in epochs:
                if epoch in f['epochs']:
                    f['epochs'][epoch]['response']['timeseries']['data'][...] = fill_value<|MERGE_RESOLUTION|>--- conflicted
+++ resolved
@@ -138,7 +138,6 @@
             if response is not None:
                 # if the data is shorter than the sweep, pad it with zeros
                 missing_data = sweep_length - len(response)
-<<<<<<< HEAD
 
                 if missing_data != 0:
                     # if the data is longer or shorter than the sweep, reinitialize the array
@@ -147,12 +146,7 @@
                     swp['response']['count'] = len(response)
                 else:
                     swp['response']['timeseries']['data'][...] = response
-=======
-                if missing_data > 0:
-                    response = np.append(response, np.zeros(missing_data))
-                
-                swp['response']['timeseries']['data'][...] = response
->>>>>>> d33cad11
+
     
 
     def get_spike_times(self, sweep_number, key=None):
