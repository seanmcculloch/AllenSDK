--- conflicted
+++ resolved
@@ -142,13 +142,9 @@
         spikes_df = DataFrame(data=thresholds, columns=["threshold_index"])
         spikes_df["clipped"] = clipped
 
-<<<<<<< HEAD
-        for k, vals in six.iteritems(vit_data_indexes):
-=======
-        for k, all_vals in vit_data_indexes.iteritems():
+        for k, all_vals in six.iteritems(vit_data_indexes):
             valid_ind = ~np.isnan(all_vals)
             vals = all_vals[valid_ind].astype(int)
->>>>>>> 892f7069
             spikes_df[k + "_index"] = np.nan
             spikes_df[k + "_t"] = np.nan
             spikes_df[k + "_v"] = np.nan
@@ -161,11 +157,6 @@
             if self.i is not None:
                 spikes_df[k + "_i"] = np.nan
                 if len(vals) > 0:
-<<<<<<< HEAD
-                    spikes_df.ix[:len(vals) - 1, k + "_i"] = self.i[vals]
-
-        for k, vals in six.iteritems(dvdt_data_indexes):
-=======
                     spikes_df.ix[valid_ind, k + "_i"] = self.i[vals]
 
             if k in base_clipped_list:
@@ -176,10 +167,9 @@
                     k + "_i",
                 ]
 
-        for k, all_vals in dvdt_data_indexes.iteritems():
+        for k, all_vals in six.iteritems(dvdt_data_indexes):
             valid_ind = ~np.isnan(all_vals)
             vals = all_vals[valid_ind].astype(int)
->>>>>>> 892f7069
             spikes_df[k + "_index"] = np.nan
             spikes_df[k] = np.nan
             if len(vals) > 0:
@@ -199,13 +189,9 @@
         spikes_df["isi_type"] = isi_types
         self._affected_by_clipping += ["isi_type"]
 
-<<<<<<< HEAD
-        for k, vals in six.iteritems(trough_detail_indexes):
-=======
-        for k, all_vals in trough_detail_indexes.iteritems():
+        for k, all_vals in six.iteritems(trough_detail_indexes):
             valid_ind = ~np.isnan(all_vals)
             vals = all_vals[valid_ind].astype(int)
->>>>>>> 892f7069
             spikes_df[k + "_index"] = np.nan
             spikes_df[k + "_t"] = np.nan
             spikes_df[k + "_v"] = np.nan
